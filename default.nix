{ rpRef ? "f3ff81d519b226752c83eefd4df6718539c3efdc"
, rpSha ? "1ijxfwl36b9b2j4p9j3bv8vf7qfi570m1c5fjyvyac0gy0vi5g8j"
, system ? builtins.currentSystem
}:

let rp = builtins.fetchTarball {
      url = "https://github.com/reflex-frp/reflex-platform/archive/${rpRef}.tar.gz";
      sha256 = rpSha;
    };

overlay = self: super: {
  z3 = super.z3.overrideAttrs (drv: {
    src = self.fetchFromGitHub {
      owner = "Z3Prover";
      repo = "z3";
      rev = "727929c9af003d71eab1f0d90cc8e01761943491";
      sha256 = "02p8rhflimc852ysgf7nmaypz6ga3w4iss3z8d3qrby5a2d464p9";
    };
  });
};

in
  (import rp { inherit system; nixpkgsOverlays = [ overlay ]; }).project ({ pkgs, ... }:
  let gitignore = pkgs.callPackage (pkgs.fetchFromGitHub {
        owner = "siers";
        repo = "nix-gitignore";
        rev = "4f2d85f2f1aa4c6bff2d9fcfd3caad443f35476e";
        sha256 = "1vzfi3i3fpl8wqs1yq95jzdi6cpaby80n8xwnwa8h2jvcw3j7kdz";
      }) {};
  in
  {
    name = "chainweb";
    overrides = self: super: with pkgs.haskell.lib;
      let # Working on getting this function upstreamed into nixpkgs, but
          # this actually gets things directly from hackage and doesn't
          # depend on the state of nixpkgs.  Should allow us to have fewer
          # github overrides.
          callHackageDirect = {pkg, ver, sha256}@args:
            let pkgver = "${pkg}-${ver}";
            in self.callCabal2nix pkg (pkgs.fetchzip {
                 url = "http://hackage.haskell.org/package/${pkgver}/${pkgver}.tar.gz";
                 inherit sha256;
               }) {};
      in {
        aeson = callHackageDirect {
          pkg = "aeson";
          ver = "1.4.2.0";
          sha256 = "0qcczw3l596knj9s4ha07wjspd9wkva0jv4734sv3z3vdad5piqh";
        };

        chainweb = doCoverage (doHaddock super.chainweb);
        configuration-tools = dontCheck (self.callHackage "configuration-tools" "0.4.0" {});

        x509 = callHackageDirect {
          pkg = "x509";
          ver = "1.7.5";
          sha256 = "13r0wdvhb0a9pda2j209j6jy02h59jwyz356jzw9qq2y9ld1ggy9";
        };

        generic-lens = callHackageDirect {
          pkg = "generic-lens";
          ver = "1.1.0.0";
          sha256 = "1s4b8sq40acqpmc9qkzbspc4qn18ym4fxbnh0s55p2nv5v8m1qia";
        };

        vector-algorithms = callHackageDirect {
          pkg = "vector-algorithms";
          ver = "0.8.0.1";
          sha256 = "1kvi2xqpiz7n7713m4gf702bmgbibrh4mnjdmq5s0i6nbb58zylm";
        };

        fast-builder = callHackageDirect {
          pkg = "fast-builder";
          ver = "0.1.0.0";
          sha256 = "1lww53vn38pin1kw87bambqjd7f4bsw1b5ix77zclvg4gj257pm1";
        };

        strict-tuple = callHackageDirect {
          pkg = "strict-tuple";
          ver = "0.1.2";
          sha256 = "108rgvqybrvscr5r9h577q4dh4pyjlc5knixla5ha5s8ycxi4c0m";
        };

        # --- tasty and its downstream dependants --- #
        # These can be removed once `tasty-1.2` is natively available in `nixpkgs`.
        tasty = callHackageDirect {
          pkg = "tasty";
          ver = "1.2";
          sha256 = "00pbf8rnissqd0nzykhq9szqdl56mylwqwyci7irmsb78ky1y2dh";
        };

        tasty-ant-xml = callHackageDirect {
          pkg = "tasty-ant-xml";
          ver = "1.1.5";
          sha256 = "05c0fa26ga7n84sidv189ik900p8ngx96v0asyz313hsnfx966y5";
        };

        tasty-hedgehog = doJailbreak (callHackageDirect {
          pkg = "tasty-hedgehog";
          ver = "0.2.0.0";
          sha256 = "0nhjxjj5dsh9h8yff9np6pj48a6lx5cd1zv50xlyfvvribyf6qvk";
        });

        natural-transformation = doJailbreak (callHackageDirect {
          pkg = "natural-transformation";
          ver = "0.4";
          sha256 = "124dabxss40angramlhcid9wbm878vgkfgqf6hrfl3n3dispkbnd";
        });

        aeson-compat = doJailbreak (callHackageDirect {
          pkg = "aeson-compat";
          ver = "0.3.9";
          sha256 = "07xw0chynnwr8i8jzn6ffvh732g9qi15mzj2nbyg685japkwwcrq";
        });

        these = doJailbreak (callHackageDirect {
          pkg = "these";
          ver = "0.7.5";
          sha256 = "0m9d9n7dy7plq20pxbl8pdgq4w2xskx2rbg9d4qnac14412bfcmf";
        });

        insert-ordered-containers = doJailbreak (callHackageDirect {
          pkg = "insert-ordered-containers";
          ver = "0.2.1.0";
          sha256 = "1ys02jz4xg94g8z78cgafi24vjp7fyhf0slcyrhs1ffbhr8gqwm3";
        });
        fake = doJailbreak (callHackageDirect {
          pkg = "fake";
          ver = "0.1.1.1";
          sha256 = "17b2iwqg62cl7r7lafjm8fj1chb104g2gdq8p2bbsgvvr39v0ras";
        });
        # --- end of `tasty` dependents --- #

        extra = dontCheck (callHackageDirect {
          pkg = "extra";
          ver = "1.6.13";
          sha256 = "03kw3jd7779vp4i7nrgvdkb34jxwqn1kvggag2562j1337b5gybr";
        });

        # pact-2.6.1
        pact = dontCheck ( addBuildDepend (self.callCabal2nix "pact" (pkgs.fetchFromGitHub {
          owner = "kadena-io";
          repo = "pact";
<<<<<<< HEAD
          rev = "53d7412f081fe1f8456deccbc830cd7b5c4ed478";
          sha256 = "1m7ydi2g7nkvvik81x7da8wizcv8lqdr7cvfjjl4d1n918kfkf1l";
=======
          rev = "caf1b25bcf02bb3c3ac2d83a561c608ef97356b1";
          sha256 = "1g6vrsdkbw2ivqrd26sn5m6yk6j3is26j4f9ikxpna5wcnjlyc6v";
>>>>>>> bf255b93
          }) {}) pkgs.z3);

        streaming = callHackageDirect {
          pkg = "streaming";
          ver = "0.2.2.0";
          sha256 = "0yym840jnh2cma5n4c0pv3nh1hyhag1v6pks73wdikhrcajffsh3";
        };

        wai-middleware-metrics = dontCheck super.wai-middleware-metrics;

        yet-another-logger = callHackageDirect {
          pkg = "yet-another-logger";
          ver = "0.3.1";
          sha256 = "17i5km3bxlp568q9pbnbp2nvpfgnmccpfnvcci0z1f56cw95679n";
        };

        # test suite fails to build with for older versions
        scotty = callHackageDirect {
            pkg = "scotty";
            ver = "0.11.3";
            sha256 = "0y98macg977ps81h9mx3hzdmkxn5y14556a2dyvd22468nsmjid1";
        };

        # need crackNum 2.3
        crackNum = pkgs.haskell.lib.dontCheck (self.callCabal2nix "crackNum" (pkgs.fetchFromGitHub {
          owner = "LeventErkok";
          repo = "crackNum";
          rev = "54cf70861a921062db762b3c50e933e73446c3b2";
          sha256 = "02cg64rq8xk7x53ziidljyv3gsshdpgbzy7h03r869gj02l7bxwa";
        }) {});

        merkle-log = self.callCabal2nix "merkle-log" (builtins.fetchGit {
          url = "ssh://git@github.com/kadena-io/merkle-log.git";
          rev = "a7ae61d7082afe3aa1a0fd0546fc1351a2f7c376";
          ref = "master";
        }) {};

        ######################################################################
        # Dependencies from pact
        # pact = addBuildDepend super.pact pkgs.z3;

        # tests try to use ghc-pkg and cabal (https://github.com/sol/doctest/issues/213)
        doctest = dontCheck (self.callHackage "doctest" "0.16.0" {});

        # these want to use doctest, which doesn't work on ghcjs
        bytes = dontCheck super.bytes;
        intervals = dontCheck super.intervals;
        bound = dontCheck super.bound;
        trifecta = dontCheck super.trifecta;
        lens-aeson = dontCheck super.lens-aeson;
        # test suite for this is failing on ghcjs:
        hw-hspec-hedgehog = dontCheck super.hw-hspec-hedgehog;

        algebraic-graphs = dontCheck super.algebraic-graphs;

        # Needed to get around a requirement on `hspec-discover`.
        megaparsec = dontCheck super.megaparsec;

        hedgehog = callHackageDirect {
          pkg = "hedgehog";
          ver = "0.6.1";
          sha256 = "041dn82r732vsda9zvyf3p2zkljkdala684g106d13672n2z34km";
        };

        # hlint = self.callHackage "hlint" "2.0.14" {};
        # hoogle = self.callHackage "hoogle" "5.0.15" {};

        # specific revision needed by pact
        sbv = pkgs.haskell.lib.dontCheck (self.callCabal2nix "sbv" (pkgs.fetchFromGitHub {
          owner = "LeventErkok";
          repo = "sbv";
          rev = "365b1a369a2550d6284608df3fbc17e2663c4d3c";
          sha256 = "134f148g28dg7b3c1rvkh85pfl9pdlvrvl6al4vlz72f3y5mb2xg";
        }) {});

        # Our own custom fork
        thyme = dontCheck (self.callCabal2nix "thyme" (pkgs.fetchFromGitHub {
          owner = "kadena-io";
          repo = "thyme";
          rev = "6ee9fcb026ebdb49b810802a981d166680d867c9";
          sha256 = "09fcf896bs6i71qhj5w6qbwllkv3gywnn5wfsdrcm0w1y6h8i88f";
        }) {});
        ######################################################################

      };
    packages = {
      chainweb = gitignore.gitignoreSource
        [".git" ".gitlab-ci.yml" "CHANGELOG.md" "README.md" "future-ork.md"] ./.;
    };
    shellToolOverrides = ghc: super: {
      stack = pkgs.stack;
      cabal-install = pkgs.haskellPackages.cabal-install;
      ghcid = pkgs.haskellPackages.ghcid;
    };
    shells = {
      ghc = ["chainweb"];
    };

  })<|MERGE_RESOLUTION|>--- conflicted
+++ resolved
@@ -141,13 +141,8 @@
         pact = dontCheck ( addBuildDepend (self.callCabal2nix "pact" (pkgs.fetchFromGitHub {
           owner = "kadena-io";
           repo = "pact";
-<<<<<<< HEAD
-          rev = "53d7412f081fe1f8456deccbc830cd7b5c4ed478";
-          sha256 = "1m7ydi2g7nkvvik81x7da8wizcv8lqdr7cvfjjl4d1n918kfkf1l";
-=======
           rev = "caf1b25bcf02bb3c3ac2d83a561c608ef97356b1";
           sha256 = "1g6vrsdkbw2ivqrd26sn5m6yk6j3is26j4f9ikxpna5wcnjlyc6v";
->>>>>>> bf255b93
           }) {}) pkgs.z3);
 
         streaming = callHackageDirect {
