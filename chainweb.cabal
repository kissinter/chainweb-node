cabal-version: 2.2

name:         chainweb
version:      0.1.0.0
synopsis:     A Proof-of-Work Parallel-Chain Architecture for Massive Throughput
description:  A Proof-of-Work Parallel-Chain Architecture for Massive Throughput.
homepage:     https://github.com/kadena-io/chainweb
bug-reports:  https://github.com/kadena-io/chainweb/issues
license:      NONE
license-file: LICENSE
author:       Chainweb Dev Team
maintainer:   lars@kadena.io
copyright:    Copyright (C) 2018 Kadena LLC
category:     Blockchain, Currency, Bitcoin
build-type:   Simple

tested-with:
    GHC == 8.6.3
    GHC == 8.4.4

extra-source-files:
    CHANGELOG.md
    README.md

data-files:
    examples/static-html/index.html
    examples/static-html/jquery-3.3.1.min.js
    examples/static-html/vis.min.js
    examples/static-html/vis.min.css

source-repository head
    type: git
    location: https://github.com/kadena-io/chainweb.git

flag tls13
    description:
        Enable TLSv1.3; depends on the master branch of the tls package.
    default: False
    manual: True

flag ed25519
    description:
        Use ED25519 certificates; depends on the master branch of the tls
        package.
    default: False
    manual: True

flag with-pact
    description: include pact
    default: True
    manual: True

-- -------------------------------------------------------------------------- --
-- Chainweb Library
-- -------------------------------------------------------------------------- --

library
    default-language: Haskell2010
    ghc-options:
        -Wall
        -Wincomplete-record-updates
        -Wincomplete-uni-patterns
        -Wredundant-constraints
    hs-source-dirs: src
    exposed-modules:
          Chainweb.BlockHash
        , Chainweb.BlockHeader
        , Chainweb.BlockHeaderDB
        , Chainweb.BlockHeaderDB.RestAPI
        , Chainweb.BlockHeaderDB.RestAPI.Client
        , Chainweb.BlockHeaderDB.RestAPI.Server
        , Chainweb.BlockPayloadDB
        , Chainweb.BlockPayloadDB.FS
        , Chainweb.ChainId
        , Chainweb.Chainweb
        , Chainweb.Cut
        , Chainweb.CutDB
        , Chainweb.CutDB.RestAPI
        , Chainweb.CutDB.RestAPI.Client
        , Chainweb.CutDB.RestAPI.Server
        , Chainweb.CutDB.Sync
        , Chainweb.Difficulty
        , Chainweb.Graph
        , Chainweb.HostAddress
        , Chainweb.Mempool.InMem
        , Chainweb.Mempool.Mempool
        , Chainweb.Mempool.Socket
        , Chainweb.Miner.Test
        , Chainweb.NodeId
        , Chainweb.RestAPI
        , Chainweb.RestAPI.NetworkID
        , Chainweb.RestAPI.Orphans
        , Chainweb.RestAPI.Utils
        , Chainweb.Store.Git
        , Chainweb.Store.Git.Internal
        , Chainweb.Time
        , Chainweb.TreeDB
        , Chainweb.TreeDB.Persist
        , Chainweb.TreeDB.RemoteDB
        , Chainweb.TreeDB.Sync
        , Chainweb.Utils
        , Chainweb.Utils.Paging
        , Chainweb.Version
        , Chainweb.WebBlockHeaderDB

        , Control.Concurrent.FixedThreadPool

        , Data.DiGraph
        , Data.DiGraph.FloydWarshall
        , Data.LogMessage
        , Data.Singletons
        , Data.Word.Encoding

        , Network.X509.SelfSigned

        , Numeric.Cast
        , Numeric.Additive
        , Numeric.AffineSpace

        , P2P.Node
        , P2P.Node.Configuration
        , P2P.Node.PeerDB
        , P2P.Node.RestAPI
        , P2P.Node.RestAPI.Server
        , P2P.Node.RestAPI.Client
        , P2P.Peer
        , P2P.Session

    if flag(with-pact)

        exposed-modules:
              Chainweb.Pact.Backend.InMemoryCheckpointer
            , Chainweb.Pact.Backend.MemoryDb
            , Chainweb.Pact.Backend.Orphans
            , Chainweb.Pact.Backend.SQLiteCheckpointer
            , Chainweb.Pact.Backend.SqliteDb
            , Chainweb.Pact.Backend.Types
            , Chainweb.Pact.PactService
            , Chainweb.Pact.TransactionExec
            , Chainweb.Pact.Types
            , Chainweb.Pact.Utils

    build-depends:
          Decimal >= 0.4.2 && < 0.6
        , QuickCheck >= 2.10
        , QuickCheck-GenT >=0.2
        , aeson >= 1.4
        , aeson-pretty >= 0.8
        , async >= 2.2
        , attoparsec >= 0.13
        , base >= 4.11
        , base16-bytestring >= 0.1
        , base64-bytestring >= 1.0
        , bytes >= 0.15
        , bytestring >= 0.10
        , case-insensitive >= 1.2
        , cereal >= 0.5
        , configuration-tools >= 0.4
        , containers >= 0.5
        , cryptohash-sha512 >= 0.11
        , data-dword >= 0.3
        , Decimal >= 0.4.2 && < 0.6
        , deepseq >= 1.4
<<<<<<< HEAD
        , directory >= 1.2
        , errors >= 2.3
        , exceptions >= 0.8
        , extra >= 1.6
=======
        , directory >= 1.3
        , errors >= 2.3
        , exceptions >= 0.8
        , fast-builder >= 0.1
>>>>>>> 5fca5af4
        , hashable >= 1.2
        , heaps >= 0.3
        , hlibgit2 >= 0.18
        , http-client >= 0.5
        , io-streams >= 1.5
        , ixset-typed >= 0.4
        , lens >= 4.16
        , loglevel >= 0.1
        , massiv >= 0.2
        , memory >= 0.14
        , mtl >= 2.2
        , mwc-random >= 0.13
        , network >= 2.6
        , optparse-applicative >= 0.14
        , paths >= 0.2
        , psqueues >= 0.2.7.0
        , quickcheck-instances >= 0.3
        , random >= 1.1
        , random-bytestring >= 0.1
        , reflection >= 2.1
        , resourcet >= 1.2
        , safe-exceptions >= 0.1
        , safeio >= 0.0
        , servant >= 0.13
        , servant-client >= 0.13
        , servant-server >= 0.13
        , servant-swagger >= 1.1
<<<<<<< HEAD
        , split
        , direct-sqlite >= 2.3
=======
        , shelly >= 1.7
>>>>>>> 5fca5af4
        , stm >= 2.4
        , stm-chans
        , streaming >= 0.2
        , streaming-bytestring >= 0.1
        , streaming-commons >= 0.2
        , strict-tuple >= 0.1
        , swagger2 >= 2.2
        , temporary >= 1.3
        , text >= 1.2
        , time >= 1.8
        , transformers >= 0.5
<<<<<<< HEAD
        , trifecta >= 2 && < 2.1
        , thyme == 0.3.6.0
        , unordered-containers >= 0.2
        , uuid >= 1.3
        , vector >= 0.11.0.0 && < 0.13
=======
        , unliftio >= 0.2
        , unordered-containers >= 0.2
        , uuid >= 1.3
        , vector >= 0.12
        , vector-algorithms >= 0.8
>>>>>>> 5fca5af4
        , warp >= 3.2
        , witherable >= 0.2
        , yaml >= 0.8

        -- Network.X509.SelfSigned
        , warp-tls >= 3.2
        , asn1-encoding >=0.9
        , asn1-types >=0.3
        , connection >=0.2
        , cryptonite >=0.25
        , data-default >=0.7
        , hourglass >=0.2
        , http-client-tls >=0.3
        , memory >=0.14
        , pem >=0.2
        , tls >=1.4
        , x509 >=1.7
        , x509-system >=1.6
        , x509-validation >=1.6

        -- EKG
        , ekg >= 0.4
        , wai-middleware-metrics >= 0.2.4

    if flag(with-pact)
        cpp-options: -DWITH_PACT=1
        build-depends:
          pact >= 2.4

    if flag(tls13)
        cpp-options: -DWITH_TLS13=1

    if flag(ed25519)
        cpp-options: -DWITH_ED25519=1

-- -------------------------------------------------------------------------- --
-- Chainweb Test suite
-- -------------------------------------------------------------------------- --

test-suite chainweb-tests
    default-language: Haskell2010
    ghc-options:
        -Wall
        -Wincomplete-record-updates
        -Wincomplete-uni-patterns
        -Wredundant-constraints
        -threaded
        -with-rtsopts=-N
    type: exitcode-stdio-1.0
    hs-source-dirs: test
    main-is: ChainwebTests.hs
    other-modules:
        Chainweb.Test.BlockHeaderDB
        Chainweb.Test.BlockPayloadDB
        Chainweb.Test.BlockPayloadDB.FS
        Chainweb.Test.DiGraph
        Chainweb.Test.Orphans.External
        Chainweb.Test.Orphans.Internal
        Chainweb.Test.P2P.Peer.BootstrapConfig
        Chainweb.Test.Mempool
        Chainweb.Test.Mempool.InMem
        Chainweb.Test.Mempool.Socket
        Chainweb.Test.RestAPI
        Chainweb.Test.Roundtrips
        Chainweb.Test.Store.Git
        Chainweb.Test.TreeDB
        Chainweb.Test.TreeDB.Persistence
        Chainweb.Test.TreeDB.RemoteDB
        Chainweb.Test.TreeDB.Sync
        Chainweb.Test.Utils
        Network.X509.SelfSigned.Test

    build-depends:
        -- internal
          chainweb

        -- external
        , Decimal >= 0.4.2 && < 0.6
        , QuickCheck >= 2.10
        , aeson >= 1.4
        , async >= 2.2
        , base >= 4.11
        , base16-bytestring >= 0.1
        , bytes >= 0.15
        , bytestring >= 0.10
        , containers >= 0.5
        , data-dword >= 0.3
        , data-ordlist >= 0.4.7
        , deepseq >= 1.4
        , directory >= 1.2
        , fgl >= 5.6
        , generic-lens >= 1.1
        , hashable >= 1.2
        , http-client >= 0.5
        , http-types >= 0.12
        , io-streams >= 1.5
        , lens >= 4.16
        , massiv >= 0.2
        , mwc-random >= 0.13
        , network >= 2.6
        , paths >= 0.2
        , quickcheck-instances >= 0.3
        , random-bytestring >= 0.1
        , resourcet >= 1.2
        , servant-client >= 0.13
        , stm
        , stm-chans
        , streaming >= 0.2
        , tasty >= 1.0
        , tasty-hunit >= 0.9
        , tasty-quickcheck >= 0.9
        , text >= 1.2
        , these >= 0.7
        , time >= 1.8
        , tls >=1.4
        , transformers >= 0.5
        , unordered-containers >= 0.2
        , vector >= 0.12
        , wai >= 3.2
        , warp >= 3.2
        , warp-tls >= 3.2

    if flag(ed25519)
        cpp-options: -dWITH_ED25519=1

test-suite pact-tests
    default-language: Haskell2010
    ghc-options:
        -Wall
        -Wincomplete-record-updates
        -Wincomplete-uni-patterns
        -Wredundant-constraints
        -threaded
        -with-rtsopts=-N
    type: exitcode-stdio-1.0
    hs-source-dirs: test
    main-is: PactTests.hs
    cpp-options: -DWITH_PACT=1

    other-modules:
        Chainweb.Test.Pact

    build-depends:
        -- internal
          chainweb

        -- external
        , aeson >= 1.4
        , base >= 4.11
        , bytestring >= 0.10
        , data-default >=0.7
        , extra >= 1.6
        , pact >= 2.6
        , scientific >= 0.3
        , tasty >= 1.0
        , tasty-hunit >= 0.9
        , text >= 1.2
        , time >= 1.8
        , transformers >= 0.5
        , unordered-containers >= 0.2

    if flag(with-pact)
        buildable: True
    else
        buildable: False

test-suite consensus-network-tests
    default-language: Haskell2010
    ghc-options:
        -Wall
        -Wincomplete-record-updates
        -Wincomplete-uni-patterns
        -Wredundant-constraints
        -threaded
        -with-rtsopts=-N
    type: exitcode-stdio-1.0
    hs-source-dirs: test
    main-is: ConsensusNetworkTests.hs
    other-modules:
        Chainweb.Test.MultiNode
        Chainweb.Test.Orphans.Internal
        Chainweb.Test.P2P.Peer.BootstrapConfig
        Chainweb.Test.Utils
    build-depends:
        -- internal
          chainweb

        -- external
        , QuickCheck >= 2.10
        , aeson >= 1.4
        , async >= 2.2
        , base >= 4.11
        , bytes >= 0.15
        , bytestring >= 0.10
        , containers >= 0.5
        , deepseq >= 1.4
        , http-client >= 0.5
        , lens >= 4.16
        , network >= 2.6
        , loglevel >= 0.1
        , servant-client >= 0.13
        , streaming >= 0.2.2
        , tasty >= 1.0
        , tasty-hunit >= 0.9
        , text >=1.2
        , time >= 1.8
        , tls >=1.4
        , unordered-containers >= 0.2
        , wai >= 3.2
        , warp >= 3.2
        , warp-tls >= 3.2

    if flag(ed25519)
        cpp-options: -DWITH_ED25519=1

-- -------------------------------------------------------------------------- --
-- Chainweb Benchmarking
-- -------------------------------------------------------------------------- --

benchmark chainweb-bench
  default-language: Haskell2010
  type: exitcode-stdio-1.0
  main-is: Bench.hs
  hs-source-dirs:
      bench
  ghc-options:
      -Wall
      -Wincomplete-record-updates
      -Wincomplete-uni-patterns
      -Wredundant-constraints
      -threaded
      -O2
      -with-rtsopts=-N
  build-depends:
        -- internal
        chainweb

        -- external
        , base >= 4.11
        , criterion >= 1.1
        , deepseq
        , streaming >= 0.2
        , text
        , unordered-containers >= 0.2

-- -------------------------------------------------------------------------- --
-- Chainweb Node Application
-- -------------------------------------------------------------------------- --

-- The application that runs an chainweb node
--
executable chainweb-node
    default-language: Haskell2010
    ghc-options:
        -Wall
        -Wincomplete-record-updates
        -Wincomplete-uni-patterns
        -Wredundant-constraints
        -threaded
        -with-rtsopts=-N
    hs-source-dirs: node
    main-is: ChainwebNode.hs
    other-modules:
        Paths_chainweb
        Utils.Logging
    build-depends:
        -- internal
          chainweb

        -- external
        , async >= 2.2
        , base >= 4.11
        , bytestring >= 0.10
        , clock >= 0.7
        , configuration-tools >= 0.4
        , lens >= 4.16
        , loglevel >= 0.1
        , monad-control >= 1.0
        , streaming >= 0.2
        , text >= 1.2
        , unordered-containers >= 0.2
        , wai-app-static >= 3.1
        , wai-cors >= 0.2
        , wai-extra >= 3.0
        , warp >= 3.2
        , yet-another-logger >= 0.3.1

-- -------------------------------------------------------------------------- --
-- Single-Chain Node Application
-- -------------------------------------------------------------------------- --

-- A node that runs only on a single chain
--
executable single-chain-node
    default-language: Haskell2010
    ghc-options:
        -Wall
        -Wincomplete-record-updates
        -Wincomplete-uni-patterns
        -Wredundant-constraints
        -threaded
    hs-source-dirs: node examples
    main-is: SingleChainNode.hs
    other-modules:
        Chainweb.Node.SingleChainMiner
        Paths_chainweb
        Utils.Logging
    build-depends:
        -- internal
          chainweb

        -- external
        , aeson >= 1.4
        , async >= 2.2
        , base >= 4.11
        , bytestring >= 0.10
        , configuration-tools >= 0.4
        , deepseq >= 1.4
        , exceptions >= 0.8
        , http-client >= 0.5
        , lens >= 4.16
        , loglevel >= 0.1
        , mwc-random >= 0.13
        , optparse-applicative >= 0.14
        , streaming >= 0.2
        , text >= 1.2
        , unordered-containers >= 0.2
        , uuid >= 1.3
        , warp >= 3.2
        , yet-another-logger >= 0.3.1

        -- Dependencies of Utils.*
        , wai-app-static >= 3.1
        , wai-cors >= 0.2
        , wai-extra >= 3.0
        , monad-control >= 1.0
        , clock >= 0.7

-- -------------------------------------------------------------------------- --
-- Single Chain End-To-End Example (multiple nodes)
-- -------------------------------------------------------------------------- --

executable single-chain-example
    default-language: Haskell2010
    ghc-options:
        -Wall
        -Wincomplete-record-updates
        -Wincomplete-uni-patterns
        -Wredundant-constraints
        -threaded
        -with-rtsopts=-N
    hs-source-dirs: node examples test
    main-is: SingleChainExample.hs
    other-modules:
        Chainweb.Node.SingleChainMiner
        Chainweb.Test.P2P.Peer.BootstrapConfig
        Paths_chainweb
        Utils.Gexf
        Utils.Logging

    build-depends:
        -- internal
          chainweb

        -- external
        , aeson >= 1.4
        , async >= 2.2
        , base >= 4.11
        , bytestring >= 0.10
        , clock >= 0.7
        , configuration-tools >= 0.4
        , deepseq >= 1.4
        , exceptions >= 0.8
        , filepath >= 1.4
        , http-client >= 0.5
        , lens >= 4.16
        , loglevel >= 0.1
        , monad-control >= 1.0
        , mwc-random >= 0.13
        , streaming >= 0.2.2
        , text >= 1.2
        , tls >=1.4
        , unordered-containers >= 0.2
        , wai-app-static >= 3.1
        , wai-cors >= 0.2
        , wai-extra >= 3.0
        , warp >= 3.2
        , xmlgen >= 0.6
        , yet-another-logger >= 0.3.1

    if flag(ed25519)
        cpp-options: -DWITH_ED25519=1

-- -------------------------------------------------------------------------- --
-- Examples for BlockHeaderDb usage
-- -------------------------------------------------------------------------- --

executable blockheaderdb-example
    default-language: Haskell2010
    ghc-options:
        -Wall
        -Wincomplete-record-updates
        -Wincomplete-uni-patterns
        -Wredundant-constraints
        -threaded
        -with-rtsopts=-N
    hs-source-dirs: examples
    main-is: BlockHeaderChainDb.hs
    build-depends:
        -- internal
          chainweb

        -- external
        , async >= 2.2
        , base >= 4.11
        , lens >= 4.16
        , random >= 1.1
        , streaming >= 0.2.2
        , text >= 1.2
        , yet-another-logger >= 0.3.1

-- -------------------------------------------------------------------------- --
-- Single P2P Example
-- -------------------------------------------------------------------------- --

executable p2p-example
    default-language: Haskell2010
    ghc-options:
        -Wall
        -Wincomplete-record-updates
        -Wincomplete-uni-patterns
        -Wredundant-constraints
        -threaded
        -with-rtsopts=-N
    hs-source-dirs: examples test
    main-is: P2pExample.hs
    other-modules:
        Chainweb.Test.P2P.Peer.BootstrapConfig
    build-depends:
        -- internal
          chainweb

        -- external
        , async >= 2.2
        , base >= 4.11
        , bytestring >= 0.10
        , configuration-tools >= 0.4
        , exceptions >= 0.8
        , http-client >= 0.5
        , lens >= 4.16
        , loglevel >= 0.1
        , mwc-random >= 0.13
        , text >= 1.2
        , tls >=1.4
        , unordered-containers >= 0.2
        , yet-another-logger >= 0.3.1

    if flag(ed25519)
        cpp-options: -DWITH_ED25519=1<|MERGE_RESOLUTION|>--- conflicted
+++ resolved
@@ -161,17 +161,11 @@
         , data-dword >= 0.3
         , Decimal >= 0.4.2 && < 0.6
         , deepseq >= 1.4
-<<<<<<< HEAD
-        , directory >= 1.2
+        , directory >= 1.3
         , errors >= 2.3
         , exceptions >= 0.8
         , extra >= 1.6
-=======
-        , directory >= 1.3
-        , errors >= 2.3
-        , exceptions >= 0.8
         , fast-builder >= 0.1
->>>>>>> 5fca5af4
         , hashable >= 1.2
         , heaps >= 0.3
         , hlibgit2 >= 0.18
@@ -199,12 +193,9 @@
         , servant-client >= 0.13
         , servant-server >= 0.13
         , servant-swagger >= 1.1
-<<<<<<< HEAD
         , split
         , direct-sqlite >= 2.3
-=======
         , shelly >= 1.7
->>>>>>> 5fca5af4
         , stm >= 2.4
         , stm-chans
         , streaming >= 0.2
@@ -216,19 +207,13 @@
         , text >= 1.2
         , time >= 1.8
         , transformers >= 0.5
-<<<<<<< HEAD
         , trifecta >= 2 && < 2.1
         , thyme == 0.3.6.0
-        , unordered-containers >= 0.2
-        , uuid >= 1.3
-        , vector >= 0.11.0.0 && < 0.13
-=======
         , unliftio >= 0.2
         , unordered-containers >= 0.2
         , uuid >= 1.3
         , vector >= 0.12
         , vector-algorithms >= 0.8
->>>>>>> 5fca5af4
         , warp >= 3.2
         , witherable >= 0.2
         , yaml >= 0.8
