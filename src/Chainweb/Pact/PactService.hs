{-# LANGUAGE LambdaCase #-}
{-# LANGUAGE NamedFieldPuns #-}
{-# LANGUAGE RecordWildCards #-}

-- |
-- Module: Chainweb.Pact.PactService
-- Copyright: Copyright © 2018 Kadena LLC.
-- License: See LICENSE file
-- Maintainer: Mark Nichols <mark@kadena.io>
-- Stability: experimental
--
-- Pact service for Chainweb
module Chainweb.Pact.PactService
    ( execTransactions
    , initPactService
    , mkPureState
    , mkSQLiteState
    , newTransactionBlock
    , serviceRequests
    , setupConfig
    , toCommandConfig
    , validateBlock
    ) where

import Control.Applicative
import Control.Concurrent
import Control.Exception
import Control.Lens
import Control.Monad
import Control.Monad.IO.Class
import Control.Monad.Reader
import Control.Monad.State

import qualified Data.Aeson as A
import Data.ByteString (ByteString)
import Data.Maybe
import qualified Data.Yaml as Y

import qualified Pact.Gas as P
import qualified Pact.Interpreter as P
import qualified Pact.Types.Command as P
import qualified Pact.Types.Gas as P
import qualified Pact.Types.Logger as P
import qualified Pact.Types.Runtime as P
import qualified Pact.Types.Server as P
import qualified Pact.Types.SQLite as P (Pragma(..), SQLiteConfig(..))

-- internal modules
import Chainweb.BlockHeader
import Chainweb.Pact.Backend.InMemoryCheckpointer
import Chainweb.Pact.Backend.MemoryDb
import Chainweb.Pact.Backend.SQLiteCheckpointer
import Chainweb.Pact.Backend.SqliteDb
import Chainweb.Pact.Backend.Types
import Chainweb.Pact.TransactionExec
import Chainweb.Pact.Types

initPactService :: IO ()
initPactService = do
    let loggers = P.neverLog
    let logger = P.newLogger loggers $ P.LogName "PactService"
    pactCfg <- setupConfig "pact.yaml" -- TODO: file name/location from configuration
    let cmdConfig = toCommandConfig pactCfg
    let gasLimit = fromMaybe 0 (P._ccGasLimit cmdConfig)
    let gasRate = fromMaybe 0 (P._ccGasRate cmdConfig)
    let gasEnv = P.GasEnv (fromIntegral gasLimit) 0.0 (P.constGasModel (fromIntegral gasRate))
    (checkpointEnv, theState) <-
        case P._ccSqlite cmdConfig of
            Nothing -> do
                env <- P.mkPureEnv loggers
                liftA2
                    (,)
                    (initInMemoryCheckpointEnv cmdConfig logger gasEnv)
                    (mkPureState env cmdConfig)
            Just sqlc -> do
                env <- P.mkSQLiteEnv logger False sqlc loggers
                liftA2
                    (,)
                    (initSQLiteCheckpointEnv cmdConfig logger gasEnv)
                    (mkSQLiteState env cmdConfig)
    evalStateT (runReaderT serviceRequests checkpointEnv) theState

getGasEnv :: PactT P.GasEnv
getGasEnv = view cpeGasEnv

serviceRequests :: PactT ()
serviceRequests = forever $ return () --TODO: get / service requests for new blocks and verification

newTransactionBlock :: BlockHeader -> BlockHeight -> PactT Block
newTransactionBlock parentHeader bHeight = do
    let parentPayloadHash = _blockPayloadHash parentHeader
    newTrans <- requestTransactions TransactionCriteria
    CheckpointEnv {..} <- ask
<<<<<<< HEAD
    unless (isFirstBlock bHeight) $ do
      cpdata <- liftIO $ _cRestore _cpeCheckpointer bHeight parentPayloadHash
      buildPactDbStateWithCheckpointData cpdata
    theState <- use pdbsState
    dbEnv <- use pdbsDbEnv
    env <- ask
    newVar <- liftIO $ newMVar theState
    results <- liftIO $ execTransactions env dbEnv newVar newTrans
    return
      Block
        { _bHash = Nothing -- not yet computed
        , _bParentHeader = parentHeader
        , _bBlockHeight = succ bHeight
        , _bTransactions = zip newTrans results
        }
=======
    unless (isFirstBlock bHeight) $ liftIO $ _cRestore _cpeCheckpointer bHeight parentPayloadHash
    results <- execTransactions newTrans
    -- TODO: new block format needs to be integrated w/hash of results to be put into block, etc.
    return Block
              { _bHash = Nothing -- not yet computed
              , _bParentHeader = parentHeader
              , _bBlockHeight = succ bHeight
              , _bTransactions = zip newTrans results
              }

getDbState :: PactT PactDbState
getDbState = undefined
>>>>>>> a95df609

setupConfig :: FilePath -> IO PactDbConfig
setupConfig configFile = do
    Y.decodeFileEither configFile >>= \case
        Left e -> do
            putStrLn usage
            throwIO (userError ("Error loading config file: " ++ show e))
        (Right v) -> return v

toCommandConfig :: PactDbConfig -> P.CommandConfig
toCommandConfig PactDbConfig {..} =
    P.CommandConfig
        { _ccSqlite = mkSqliteConfig _pdbcPersistDir _pdbcPragmas
        , _ccEntity = Nothing
        , _ccGasLimit = _pdbcGasLimit
        , _ccGasRate = _pdbcGasRate
        }

-- SqliteConfig is part of Pact' CommandConfig datatype, which is used with both in-memory and
-- sqlite databases -- hence this is here and not in the Sqlite specific module
mkSqliteConfig :: Maybe FilePath -> [P.Pragma] -> Maybe P.SQLiteConfig
mkSqliteConfig (Just f) xs = Just P.SQLiteConfig {dbFile = f, pragmas = xs}
mkSqliteConfig _ _ = Nothing

isFirstBlock :: BlockHeight -> Bool
isFirstBlock height = height == 0

validateBlock :: Block -> PactT ()
validateBlock Block {..} = do
    let parentPayloadHash = _blockPayloadHash _bParentHeader
<<<<<<< HEAD
    cpEnv@CheckpointEnv {..} <- ask
    unless (isFirstBlock _bBlockHeight) $ do
      cpdata <- liftIO $ _cRestore _cpeCheckpointer _bBlockHeight parentPayloadHash
      buildPactDbStateWithCheckpointData cpdata
    currentState <- get
    newVar <- liftIO $ newMVar (_pdbsState currentState)
    _results <- liftIO $ execTransactions cpEnv (_pdbsDbEnv currentState) newVar (fmap fst _bTransactions)
    liftIO $ _cSave _cpeCheckpointer _bBlockHeight parentPayloadHash
                    (liftA2 CheckpointData _pdbsDbEnv _pdbsState currentState)
=======
    CheckpointEnv {..} <- ask
    unless (isFirstBlock _bBlockHeight) $ do
        liftIO $ _cRestore _cpeCheckpointer _bBlockHeight parentPayloadHash
    _results <- execTransactions (fmap fst _bTransactions)
    buildCurrentPactState >>= put
    st <- getDbState
    liftIO $ _cSave _cpeCheckpointer _bBlockHeight parentPayloadHash
                    (liftA3 CheckpointData _pdbsDbEnv (P._csRefStore . _pdbsState) (P._csPacts . _pdbsState) st)
>>>>>>> a95df609
             -- TODO: TBD what do we need to do for validation and what is the return type?

--placeholder - get transactions from mem pool
requestTransactions :: TransactionCriteria -> PactT [Transaction]
requestTransactions _crit = return []

<<<<<<< HEAD
execTransactions :: CheckpointEnv -> Env' -> MVar P.CommandState -> [Transaction] -> IO [TransactionOutput]
execTransactions cpEnv dbEnv' mvCmdState xs =
    forM xs (\Transaction {..} -> do
                let txId = P.Transactional (P.TxId _tTxId)
                (result, txLogs) <- applyPactCmd cpEnv dbEnv' mvCmdState txId _tCmd
                return TransactionOutput {_getCommandResult = result, _getTxLogs = txLogs})

applyPactCmd
    :: CheckpointEnv
    -> Env'
    -> MVar P.CommandState
    -> P.ExecutionMode
    -> P.Command ByteString
    -> IO (P.CommandResult, [P.TxLog A.Value])
applyPactCmd CheckpointEnv {..} dbEnv' mvCmdState eMode cmd = do
    case dbEnv' of
      Env' pactDbEnv -> do
        let procCmd = P.verifyCommand cmd :: P.ProcessedCommand P.PublicMeta P.ParsedCode
        applyCmd _cpeLogger Nothing pactDbEnv mvCmdState (P._geGasModel _cpeGasEnv) eMode cmd procCmd

-- buildCurrentPactDbState :: PactT PactDbState
-- buildCurrentPactDbState = undefined

-- We could use this to build back up a valid PactDbState with the
-- available checkpointdata. I noticed that _pdbsCommandConfig field
-- of PactDbState is a static field. Consequently, only the _pdbsDbEnv
-- and _pdbsState fields need to updated.
buildPactDbStateWithCheckpointData :: CheckpointData  -> PactT ()
buildPactDbStateWithCheckpointData CheckpointData {..} = do
    pdbsDbEnv .= _cpPactDbEnv
    pdbsState .= _cpCommandState
=======
execTransactions :: [Transaction] -> PactT [TransactionOutput]
execTransactions xs = do
    cpEnv <- ask
    currentState <- get
    let dbEnv' = _pdbsDbEnv currentState
    mvCmdState <- liftIO $ newMVar (_pdbsState currentState)
    forM xs (\Transaction {..} -> do
        let txId = P.Transactional (P.TxId _tTxId)
        (result, txLogs) <- liftIO $ applyPactCmd cpEnv dbEnv' mvCmdState txId _tCmd
        return TransactionOutput {_getCommandResult = result, _getTxLogs = txLogs})

applyPactCmd
  :: CheckpointEnv
  -> Env'
  -> MVar P.CommandState
  -> P.ExecutionMode
  -> P.Command ByteString
  -> IO (P.CommandResult, [P.TxLog A.Value])
applyPactCmd CheckpointEnv {..} dbEnv' mvCmdState eMode cmd = do
    case dbEnv' of
        Env' pactDbEnv -> do
            let procCmd = P.verifyCommand cmd :: P.ProcessedCommand P.PublicMeta P.ParsedCode
            applyCmd _cpeLogger Nothing pactDbEnv mvCmdState (P._geGasModel _cpeGasEnv) eMode cmd procCmd

buildCurrentPactState :: PactT PactDbState
buildCurrentPactState = undefined
>>>>>>> a95df609
<|MERGE_RESOLUTION|>--- conflicted
+++ resolved
@@ -91,15 +91,10 @@
     let parentPayloadHash = _blockPayloadHash parentHeader
     newTrans <- requestTransactions TransactionCriteria
     CheckpointEnv {..} <- ask
-<<<<<<< HEAD
     unless (isFirstBlock bHeight) $ do
       cpdata <- liftIO $ _cRestore _cpeCheckpointer bHeight parentPayloadHash
       buildPactDbStateWithCheckpointData cpdata
-    theState <- use pdbsState
-    dbEnv <- use pdbsDbEnv
-    env <- ask
-    newVar <- liftIO $ newMVar theState
-    results <- liftIO $ execTransactions env dbEnv newVar newTrans
+    results <- execTransactions newTrans
     return
       Block
         { _bHash = Nothing -- not yet computed
@@ -107,20 +102,6 @@
         , _bBlockHeight = succ bHeight
         , _bTransactions = zip newTrans results
         }
-=======
-    unless (isFirstBlock bHeight) $ liftIO $ _cRestore _cpeCheckpointer bHeight parentPayloadHash
-    results <- execTransactions newTrans
-    -- TODO: new block format needs to be integrated w/hash of results to be put into block, etc.
-    return Block
-              { _bHash = Nothing -- not yet computed
-              , _bParentHeader = parentHeader
-              , _bBlockHeight = succ bHeight
-              , _bTransactions = zip newTrans results
-              }
-
-getDbState :: PactT PactDbState
-getDbState = undefined
->>>>>>> a95df609
 
 setupConfig :: FilePath -> IO PactDbConfig
 setupConfig configFile = do
@@ -151,65 +132,20 @@
 validateBlock :: Block -> PactT ()
 validateBlock Block {..} = do
     let parentPayloadHash = _blockPayloadHash _bParentHeader
-<<<<<<< HEAD
-    cpEnv@CheckpointEnv {..} <- ask
+    CheckpointEnv {..} <- ask
     unless (isFirstBlock _bBlockHeight) $ do
       cpdata <- liftIO $ _cRestore _cpeCheckpointer _bBlockHeight parentPayloadHash
       buildPactDbStateWithCheckpointData cpdata
     currentState <- get
-    newVar <- liftIO $ newMVar (_pdbsState currentState)
-    _results <- liftIO $ execTransactions cpEnv (_pdbsDbEnv currentState) newVar (fmap fst _bTransactions)
+    _results <- liftIO $ execTransactions (fmap fst _bTransactions)
     liftIO $ _cSave _cpeCheckpointer _bBlockHeight parentPayloadHash
                     (liftA2 CheckpointData _pdbsDbEnv _pdbsState currentState)
-=======
-    CheckpointEnv {..} <- ask
-    unless (isFirstBlock _bBlockHeight) $ do
-        liftIO $ _cRestore _cpeCheckpointer _bBlockHeight parentPayloadHash
-    _results <- execTransactions (fmap fst _bTransactions)
-    buildCurrentPactState >>= put
-    st <- getDbState
-    liftIO $ _cSave _cpeCheckpointer _bBlockHeight parentPayloadHash
-                    (liftA3 CheckpointData _pdbsDbEnv (P._csRefStore . _pdbsState) (P._csPacts . _pdbsState) st)
->>>>>>> a95df609
              -- TODO: TBD what do we need to do for validation and what is the return type?
 
 --placeholder - get transactions from mem pool
 requestTransactions :: TransactionCriteria -> PactT [Transaction]
 requestTransactions _crit = return []
 
-<<<<<<< HEAD
-execTransactions :: CheckpointEnv -> Env' -> MVar P.CommandState -> [Transaction] -> IO [TransactionOutput]
-execTransactions cpEnv dbEnv' mvCmdState xs =
-    forM xs (\Transaction {..} -> do
-                let txId = P.Transactional (P.TxId _tTxId)
-                (result, txLogs) <- applyPactCmd cpEnv dbEnv' mvCmdState txId _tCmd
-                return TransactionOutput {_getCommandResult = result, _getTxLogs = txLogs})
-
-applyPactCmd
-    :: CheckpointEnv
-    -> Env'
-    -> MVar P.CommandState
-    -> P.ExecutionMode
-    -> P.Command ByteString
-    -> IO (P.CommandResult, [P.TxLog A.Value])
-applyPactCmd CheckpointEnv {..} dbEnv' mvCmdState eMode cmd = do
-    case dbEnv' of
-      Env' pactDbEnv -> do
-        let procCmd = P.verifyCommand cmd :: P.ProcessedCommand P.PublicMeta P.ParsedCode
-        applyCmd _cpeLogger Nothing pactDbEnv mvCmdState (P._geGasModel _cpeGasEnv) eMode cmd procCmd
-
--- buildCurrentPactDbState :: PactT PactDbState
--- buildCurrentPactDbState = undefined
-
--- We could use this to build back up a valid PactDbState with the
--- available checkpointdata. I noticed that _pdbsCommandConfig field
--- of PactDbState is a static field. Consequently, only the _pdbsDbEnv
--- and _pdbsState fields need to updated.
-buildPactDbStateWithCheckpointData :: CheckpointData  -> PactT ()
-buildPactDbStateWithCheckpointData CheckpointData {..} = do
-    pdbsDbEnv .= _cpPactDbEnv
-    pdbsState .= _cpCommandState
-=======
 execTransactions :: [Transaction] -> PactT [TransactionOutput]
 execTransactions xs = do
     cpEnv <- ask
@@ -234,6 +170,15 @@
             let procCmd = P.verifyCommand cmd :: P.ProcessedCommand P.PublicMeta P.ParsedCode
             applyCmd _cpeLogger Nothing pactDbEnv mvCmdState (P._geGasModel _cpeGasEnv) eMode cmd procCmd
 
-buildCurrentPactState :: PactT PactDbState
-buildCurrentPactState = undefined
->>>>>>> a95df609
+
+-- buildCurrentPactDbState :: PactT PactDbState
+-- buildCurrentPactDbState = undefined
+
+-- We could use this to build back up a valid PactDbState with the
+-- available checkpointdata. I noticed that _pdbsCommandConfig field
+-- of PactDbState is a static field. Consequently, only the _pdbsDbEnv
+-- and _pdbsState fields need to updated.
+buildPactDbStateWithCheckpointData :: CheckpointData  -> PactT ()
+buildPactDbStateWithCheckpointData CheckpointData {..} = do
+    pdbsDbEnv .= _cpPactDbEnv
+    pdbsState .= _cpCommandState