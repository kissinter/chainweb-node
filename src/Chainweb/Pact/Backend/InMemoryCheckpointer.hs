--- conflicted
+++ resolved
@@ -5,93 +5,75 @@
 -- Maintainer: Emmanuel Denloye-Ito <emmanuel@kadena.io>
 -- Stability: experimental
 -- Pact PureDb checkpoint module for Chainweb
-<<<<<<< HEAD
 {-# LANGUAGE TupleSections #-}
 {-# LANGUAGE LambdaCase #-}
-=======
 
->>>>>>> b395cda1
 module Chainweb.Pact.Backend.InMemoryCheckpointer where
 
 import qualified Chainweb.BlockHeader as C
+import Chainweb.Pact.Backend.Types
 import Data.Foldable
-import Chainweb.Pact.Backend.Types
+import qualified Pact.Types.Logger as P
 import qualified Pact.Types.Runtime as P
 import qualified Pact.Types.Server as P
-import qualified Pact.Types.Logger as P
 
+import Control.Lens
+import Control.Monad.State
 import qualified Data.HashMap.Strict as HMS -- as per Greg's suggestion
 import Data.HashMap.Strict (HashMap)
 import Data.IORef
 import qualified Data.Map.Strict as M
-import Control.Monad.State
-import Control.Lens
 
-initInMemoryCheckpointEnv :: P.CommandConfig ->  P.Logger -> P.GasEnv -> IO CheckpointEnv'
+initInMemoryCheckpointEnv :: P.CommandConfig -> P.Logger -> P.GasEnv -> IO CheckpointEnv'
 initInMemoryCheckpointEnv cmdConfig logger gasEnv = do
-  theStore <- newIORef HMS.empty
-  theIndex <- newIORef M.empty
-  return $
-    CheckpointEnv'
-      CheckpointEnv
-         { _cpeCheckpointer =
-             Checkpointer
-               {_cRestore = restore, _cPrepare = prepare, _cSave = save}
-         , _cpeCommandConfig = cmdConfig
-         , _cpeCheckpointStore = theStore
-         , _cpeCheckpointStoreIndex = theIndex
-         , _cpeLogger = logger
-         , _cpeGasEnv = gasEnv
-         }
-
-<<<<<<< HEAD
+    theStore <- newIORef HMS.empty
+    theIndex <- newIORef M.empty
+    return $
+        CheckpointEnv'
+            CheckpointEnv
+                { _cpeCheckpointer =
+                      Checkpointer {_cRestore = restore, _cPrepare = prepare, _cSave = save}
+                , _cpeCommandConfig = cmdConfig
+                , _cpeCheckpointStore = theStore
+                , _cpeCheckpointStoreIndex = theIndex
+                , _cpeLogger = logger
+                , _cpeGasEnv = gasEnv
+                }
 
 type CIndex = M.Map (C.BlockHeight, P.Hash) Store
+
 type Store = HashMap (C.BlockHeight, P.Hash) CheckpointData
+
 type CheckM a = StateT (Store, CIndex) IO a
 
 restore :: C.BlockHeight -> P.Hash -> CheckM ()
 restore height hash = do
-  cindex <- snd <$> get
-  case M.lookup (height, hash) cindex of
-    Just snapshot -> _1 .= snapshot
+    cindex <- snd <$> get
+    case M.lookup (height, hash) cindex of
+        Just snapshot -> _1 .= snapshot
        -- This is just a placeholder for right now (the Nothing clause)
-    Nothing -> fail "There is no snapshot that can be restored."
+        Nothing -> fail "There is no snapshot that can be restored."
 
-=======
-restore ::
-     C.BlockHeight
-  -> P.Hash
-  -> CheckpointData
-  -> IORef (HashMap (C.BlockHeight, P.Hash) CheckpointData)
-  -> IO ()
-restore height hash cdata store = do
-  s <- readIORef store
-  traverse_ (validate cdata) $ HMS.lookup (height, hash) s
-  where
-    validate = error "Checkpointer.restore: not yet implemented"
->>>>>>> b395cda1
-prepare ::
-     C.BlockHeight -> P.Hash -> OpMode -> CheckM (Either String CheckpointData)
+prepare :: C.BlockHeight -> P.Hash -> OpMode -> CheckM (Either String CheckpointData)
 prepare height hash =
-  \case
-    Validation -> do
-      curStore <- fst <$> get
-      return $
-        maybe
-          (Left "InMemoryCheckpointer.prepare: No current store")
-          Right
-          (HMS.lookup (height, hash) curStore)
-    NewBlock -> do
-      cindex <- snd <$> get
-      case M.lookup (height, hash) cindex of
-        Just snapshot -> do
-          _1 .= snapshot
-          return $ Left "We only prepare an environment for new blocks"
-        Nothing -> return $ Left "Cannot prepare"
+    \case
+        Validation -> do
+            curStore <- fst <$> get
+            return $
+                maybe
+                    (Left "InMemoryCheckpointer.prepare: No current store")
+                    Right
+                    (HMS.lookup (height, hash) curStore)
+        NewBlock -> do
+            cindex <- snd <$> get
+            case M.lookup (height, hash) cindex of
+                Just snapshot -> do
+                    _1 .= snapshot
+                    return $ Left "We only prepare an environment for new blocks"
+                Nothing -> return $ Left "Cannot prepare"
 
 save :: C.BlockHeight -> P.Hash -> CheckpointData -> OpMode -> CheckM ()
 save height hash cdata =
-  \case
-    Validation -> modifying _1 (HMS.insert (height, hash) cdata)
-    NewBlock -> return ()+    \case
+        Validation -> modifying _1 (HMS.insert (height, hash) cdata)
+        NewBlock -> return ()