{-# LANGUAGE BangPatterns #-}
{-# LANGUAGE DataKinds #-}
{-# LANGUAGE DeriveAnyClass #-}
{-# LANGUAGE DeriveGeneric #-}
{-# LANGUAGE DerivingStrategies #-}
{-# LANGUAGE ExistentialQuantification #-}
{-# LANGUAGE FlexibleContexts #-}
{-# LANGUAGE KindSignatures #-}
{-# LANGUAGE LambdaCase #-}
{-# LANGUAGE OverloadedStrings #-}
{-# LANGUAGE RankNTypes #-}
{-# LANGUAGE ScopedTypeVariables #-}
{-# LANGUAGE TemplateHaskell #-}
{-# LANGUAGE TypeApplications #-}
{-# LANGUAGE TypeFamilies #-}

{-# OPTIONS_GHC -Wno-redundant-constraints #-}

-- |
-- Module: Chainweb.CutDB
-- Copyright: Copyright © 2018 Kadena LLC.
-- License: MIT
-- Maintainer: Lars Kuhtz <lars@kadena.io>
-- Stability: experimental
--
-- TODO
--
module Chainweb.CutDB
(
-- * CutConfig
  CutDbConfig(..)
, cutDbConfigInitialCut
, cutDbConfigInitialCutFile
, cutDbConfigBufferSize
, cutDbConfigLogLevel
, cutDbConfigTelemetryLevel
, cutDbConfigUseOrigin
, defaultCutDbConfig

-- * CutDb
, CutDb
, cutDbWebBlockHeaderDb
, cutDbWebBlockHeaderStore
, cutDbPayloadCas
, cutDbPayloadStore
, member
, cut
, _cut
, _cutStm
, cutStm
, consensusCut
, cutStream
, addCutHashes
, withCutDb
, startCutDb
, stopCutDb
, cutDbQueueSize

-- * Some CutDb
, CutDbT(..)
, SomeCutDb(..)
, someCutDbVal
) where

import Control.Applicative
import Control.Concurrent.Async
import Control.Concurrent.STM.TMVar
import Control.Concurrent.STM.TVar
import Control.Exception
import Control.Lens hiding ((:>))
import Control.Monad hiding (join)
import Control.Monad.Catch (throwM)
import Control.Monad.IO.Class
import Control.Monad.STM

import Data.Bool (bool)
import Data.Foldable
import Data.Function
import Data.Functor.Of
import qualified Data.HashMap.Strict as HM
import Data.LogMessage
import Data.Maybe
import Data.Monoid
import Data.Ord
import qualified Data.Text as T

import GHC.Generics hiding (to)

import Numeric.Natural

import Prelude hiding (lookup)

import qualified Streaming.Prelude as S

import System.LogLevel

-- internal modules

import Chainweb.BlockHash
import Chainweb.BlockHeader
import Chainweb.BlockHeaderDB
import Chainweb.ChainId
import Chainweb.Cut
import Chainweb.Cut.CutHashes
import Chainweb.Graph
import Chainweb.Payload.PayloadStore
import Chainweb.Sync.WebBlockHeaderStore
import Chainweb.TreeDB
import Chainweb.Utils hiding (check)
import Chainweb.Version
import Chainweb.WebBlockHeaderDB

import Data.PQueue
import Data.Singletons

import P2P.TaskQueue

-- -------------------------------------------------------------------------- --
-- Cut DB Configuration

data CutDbConfig = CutDbConfig
    { _cutDbConfigInitialCut :: !Cut
    , _cutDbConfigInitialCutFile :: !(Maybe FilePath)
    , _cutDbConfigBufferSize :: !Natural
    , _cutDbConfigLogLevel :: !LogLevel
    , _cutDbConfigTelemetryLevel :: !LogLevel
    , _cutDbConfigUseOrigin :: !Bool
    }
    deriving (Show, Eq, Ord, Generic)

makeLenses ''CutDbConfig

defaultCutDbConfig :: ChainwebVersion -> CutDbConfig
defaultCutDbConfig v = CutDbConfig
    { _cutDbConfigInitialCut = genesisCut v
    , _cutDbConfigInitialCutFile = Nothing
    , _cutDbConfigBufferSize = 300
        -- TODO this should probably depend on the diameter of the graph
        -- It shouldn't be too big. Maybe something like @diameter * order^2@?
    , _cutDbConfigLogLevel = Warn
    , _cutDbConfigTelemetryLevel = Warn
    , _cutDbConfigUseOrigin = True
    }

-- -------------------------------------------------------------------------- --
-- Cut DB

-- | This is a singleton DB that contains the latest chainweb cut as only entry.
--
data CutDb cas = CutDb
    { _cutDbCut :: !(TVar Cut)
    , _cutDbQueue :: !(PQueue (Down CutHashes))
    , _cutApproxNetworkHeight :: !(TVar (Maybe BlockHeight))
    , _cutDbAsync :: !(Async ())
    , _cutDbLogFunction :: !LogFunction
    , _cutDbHeaderStore :: !WebBlockHeaderStore
    , _cutDbPayloadStore :: !(WebBlockPayloadStore cas)
    , _cutDbQueueSize :: !Natural
    }

instance HasChainGraph (CutDb cas) where
    _chainGraph = _chainGraph . _cutDbHeaderStore
    {-# INLINE _chainGraph #-}

instance HasChainwebVersion (CutDb cas) where
    _chainwebVersion = _chainwebVersion . _cutDbHeaderStore
    {-# INLINE _chainwebVersion #-}

cutDbPayloadCas :: Getter (CutDb cas) (PayloadDb cas)
cutDbPayloadCas = to $ _webBlockPayloadStoreCas . _cutDbPayloadStore

cutDbPayloadStore :: Getter (CutDb cas) (WebBlockPayloadStore cas)
cutDbPayloadStore = to _cutDbPayloadStore

-- We export the 'WebBlockHeaderDb' read-only
--
cutDbWebBlockHeaderDb :: Getter (CutDb cas) WebBlockHeaderDb
cutDbWebBlockHeaderDb = to $ _webBlockHeaderStoreCas . _cutDbHeaderStore

cutDbWebBlockHeaderStore :: Getter (CutDb cas) WebBlockHeaderStore
cutDbWebBlockHeaderStore = to _cutDbHeaderStore

-- | Get the current 'Cut', which represent the latest chainweb state.
--
-- This the main API method of chainweb-consensus.
--
_cut :: CutDb cas -> IO Cut
_cut = readTVarIO . _cutDbCut

-- | Get the current 'Cut', which represent the latest chainweb state.
--
-- This the main API method of chainweb-consensus.
--
cut :: Getter (CutDb cas) (IO Cut)
cut = to _cut

addCutHashes :: CutDb cas -> CutHashes -> IO ()
addCutHashes db = pQueueInsertLimit (_cutDbQueue db) (_cutDbQueueSize db) . Down

-- | An 'STM' version of '_cut'.
--
-- @_cut db@ is generally more efficient than as @atomically (_cut db)@.
--
_cutStm :: CutDb cas -> STM Cut
_cutStm = readTVar . _cutDbCut

-- | An 'STM' version of 'cut'.
--
-- @_cut db@ is generally more efficient than as @atomically (_cut db)@.
--
cutStm :: Getter (CutDb cas) (STM Cut)
cutStm = to _cutStm

member :: CutDb cas -> ChainId -> BlockHash -> IO Bool
member db cid h = do
    th <- maxHeader chainDb
    lookup chainDb h >>= \case
        Nothing -> return False
        Just lh -> do
            fh <- forkEntry chainDb th lh
            return $ fh == lh
  where
    chainDb = db ^?! cutDbWebBlockHeaderDb . ixg cid

cutDbQueueSize :: CutDb cas -> IO Natural
cutDbQueueSize = pQueueSize . _cutDbQueue

withCutDb
    :: PayloadCas cas
    => CutDbConfig
    -> LogFunction
    -> WebBlockHeaderStore
    -> WebBlockPayloadStore cas
    -> (CutDb cas -> IO a)
    -> IO a
withCutDb config logfun headerStore payloadStore
    = bracket (startCutDb config logfun headerStore payloadStore) stopCutDb

startCutDb
    :: PayloadCas cas
    => CutDbConfig
    -> LogFunction
    -> WebBlockHeaderStore
    -> WebBlockPayloadStore cas
    -> IO (CutDb cas)
startCutDb config logfun headerStore payloadStore = mask_ $ do
    cutVar <- newTVarIO (_cutDbConfigInitialCut config)
    -- queue <- newEmptyPQueue (int $ _cutDbConfigBufferSize config)
    queue <- newEmptyPQueue
    networkHeight <- newTVarIO Nothing
    cutAsync <- asyncWithUnmask $ \u -> u $ processor queue cutVar networkHeight
    logfun @T.Text Info "CutDB started"
    return $ CutDb
        { _cutDbCut = cutVar
        , _cutDbQueue = queue
        , _cutApproxNetworkHeight = networkHeight
        , _cutDbAsync = cutAsync
        , _cutDbLogFunction = logfun
        , _cutDbHeaderStore = headerStore
        , _cutDbPayloadStore = payloadStore
        , _cutDbQueueSize = _cutDbConfigBufferSize config
        }
  where
    processor :: PQueue (Down CutHashes) -> TVar Cut -> TVar (Maybe BlockHeight) -> IO ()
    processor queue cutVar networkHeight = do
        processCuts logfun headerStore payloadStore queue cutVar networkHeight `catches`
            [ Handler $ \(e :: SomeAsyncException) -> throwM e
            , Handler $ \(e :: SomeException) ->
                logfun @T.Text Error $ "CutDB failed: " <> sshow e
            ]
        processor queue cutVar networkHeight

stopCutDb :: CutDb cas -> IO ()
stopCutDb db = cancel (_cutDbAsync db)

-- | This is at the heart of 'Chainweb' POW: Deciding the current "longest" cut
-- among the incoming candiates.
--
-- Going forward this should probably be the main scheduler for most operations,
-- in particular it should drive (or least preempt) synchronzations of block
-- headers on indiviual chains.
--
processCuts
    :: PayloadCas cas
    => LogFunction
    -> WebBlockHeaderStore
    -> WebBlockPayloadStore cas
    -> PQueue (Down CutHashes)
    -> TVar Cut
    -> TVar (Maybe BlockHeight)
    -> IO ()
<<<<<<< HEAD
processCuts logFun headerStore payloadStore queue cutVar networkHeight = queueToStream
    & S.chain (\_ -> logFun @T.Text Info "start processing new cut")
    & S.filterM (fmap not . isVeryOld)
    & S.filterM (fmap not . isOld)
    & S.filterM (fmap not . isCurrent)
    & S.chain updateNetworkHeight
    & S.chain (\_ -> logFun @T.Text Info "fetch all prerequesites for cut")
=======
processCuts logFun headerStore payloadStore queue cutVar = queueToStream
    & S.chain (\c -> loggc Info c $ "start processing")
    & S.filterM (fmap not . isVeryOld)
    & S.filterM (fmap not . isOld)
    & S.filterM (fmap not . isCurrent)
    & S.chain (\c -> loggc Info c $ "fetch all prerequesites")
>>>>>>> 5c52d0bf
    & S.mapM (cutHashesToBlockHeaderMap headerStore payloadStore)
    & S.chain (either
        (\c -> loggc Warn c "failed to get prerequesites for some blocks")
        (\c -> loggc Info c "got all prerequesites")
        )
    & S.concat
        -- ignore left values for now
    & S.scanM
        (\a b -> joinIntoHeavier_ (_webBlockHeaderStoreCas headerStore) (_cutMap a) b
        )
        (readTVarIO cutVar)
        (\c -> do
            atomically (writeTVar cutVar c)
            loggc Info c "published cut"
        )
    & S.effects
  where
<<<<<<< HEAD
    -- | Broadcast the newest estimated `BlockHeight` of the network to other
    -- components of this node.
    --
    updateNetworkHeight :: CutHashes -> IO ()
    updateNetworkHeight = atomically . writeTVar networkHeight . Just .  _cutHashesHeight
=======
    loggc :: HasCutId c => LogLevel -> c -> T.Text -> IO ()
    loggc l c msg = logFun @T.Text l $  "cut " <> cutIdToTextShort (_cutId c) <> ": " <> msg
>>>>>>> 5c52d0bf

    graph = _chainGraph headerStore

    threshold :: Int
    threshold = int $ 2 * diameter graph * order graph

    queueToStream :: S.Stream (Of CutHashes) IO ()
    queueToStream = do
        Down a <- liftIO (pQueueRemove queue)
        S.yield a
        queueToStream

    isVeryOld :: CutHashes -> IO Bool
    isVeryOld x = do
        h <- _cutHeight <$> readTVarIO cutVar
<<<<<<< HEAD
        let !r = int (_cutHashesHeight x) <= (int h - threshold)
        when r $ logFun @T.Text Debug "skip very old cut"
=======
        let r = int (_cutHashesHeight x) <= (int h - threshold)
        when r $ loggc Info x "skip very old cut"
>>>>>>> 5c52d0bf
        return r

    isOld :: CutHashes -> IO Bool
    isOld x = do
        curHashes <- cutToCutHashes Nothing <$> readTVarIO cutVar
<<<<<<< HEAD
        let !r = all (>= (0 :: Int)) $ (HM.unionWith (-) `on` (fmap (int . fst) . _cutHashes)) curHashes x
        when r $ logFun @T.Text Debug "skip old cut"
=======
        let r = all (>= (0 :: Int)) $ (HM.unionWith (-) `on` (fmap (int . fst) . _cutHashes)) curHashes x
        when r $ loggc Info x "skip old cut"
>>>>>>> 5c52d0bf
        return r

    isCurrent :: CutHashes -> IO Bool
    isCurrent x = do
        curHashes <- cutToCutHashes Nothing <$> readTVarIO cutVar
<<<<<<< HEAD
        let !r = _cutHashes curHashes == _cutHashes x
        when r $ logFun @T.Text Debug "skip current cut"
=======
        let r = _cutHashes curHashes == _cutHashes x
        when r $ loggc Info x "skip current cut"
>>>>>>> 5c52d0bf
        return r

-- | Stream of most recent cuts. This stream does not generally include the full
-- history of cuts. When no cuts are demanded from the stream or new cuts are
-- produced faster than they are consumed from the stream, the stream skips over
-- cuts and always returns the latest cut in the db.
--
cutStream :: MonadIO m => CutDb cas -> S.Stream (Of Cut) m r
cutStream db = liftIO (_cut db) >>= \c -> S.yield c >> go c
  where
    go cur = do
        new <- liftIO $ atomically $ do
            c' <- _cutStm db
            check (c' /= cur)
            return c'
        S.yield new
        go new

cutHashesToBlockHeaderMap
    :: PayloadCas cas
    => WebBlockHeaderStore
    -> WebBlockPayloadStore cas
    -> CutHashes
    -> IO (Either (HM.HashMap ChainId BlockHash) (HM.HashMap ChainId BlockHeader))
        -- ^ The 'Left' value holds missing hashes, the 'Right' value holds
        -- a 'Cut'.
cutHashesToBlockHeaderMap headerStore payloadStore hs = do
    (headers :> missing) <- S.each (HM.toList $ _cutHashes hs)
        & S.map (fmap snd)
        & S.mapM tryGetBlockHeader
        & S.partitionEithers
        & S.fold_ (\x (cid, h) -> HM.insert cid h x) mempty id
        & S.fold (\x (cid, h) -> HM.insert cid h x) mempty id
    if null missing
        then return $ Right headers
        else return $ Left missing
  where
    origin = _cutOrigin hs
    priority = Priority (- int (_cutHashesHeight hs))

    tryGetBlockHeader cv@(cid, _) =
        (Right <$> mapM (getBlockHeader headerStore payloadStore cid priority origin) cv)
            `catch` \case
                (TreeDbKeyNotFound{} :: TreeDbException BlockHeaderDb) ->
                    return $ Left cv
                e -> throwM e

-- | Yield a `Cut` only when it is determined that `CutDb` has sync'd with
-- remote peers enough. "Enough" is a measure of "closeness" determined from the
-- `ChainGraph` implied by the given `ChainwebVersion`. In essence, if our
-- current Cut is...:
--
--   * below the threshold: Spin via STM (this has the affect of pausing POW mining).
--   * above the threshold: Yield the `Cut`.
--   * even higher than the network: We are either a "superior" fork, or we are in
--     initial network conditions where there is no real consensus yet. In this
--     case, we yield a `Cut`.
--
consensusCut :: CutDb cas -> IO Cut
consensusCut cutdb = atomically $ do
    cur <- _cutStm cutdb
    readTVar (_cutApproxNetworkHeight cutdb) >>= \case
        Nothing -> pure cur
        Just nh -> do
            let !currentHeight = _cutHeight cur
                !thresh = int . catchupThreshold $ _chainwebVersion cutdb
                !mini = bool (nh - thresh) 0 $ thresh > nh
            when (currentHeight < mini) retry
            pure cur

-- | The distance from the true Cut within which the current node could be
-- considered "caught up".
--
catchupThreshold :: ChainwebVersion -> Natural
catchupThreshold = (2 *) . diameter . _chainGraph

-- -------------------------------------------------------------------------- --
-- Some CutDB

-- | 'CutDb' with type level 'ChainwebVersion'
--
newtype CutDbT cas (v :: ChainwebVersionT) = CutDbT (CutDb cas)
    deriving (Generic)

data SomeCutDb cas = forall v . KnownChainwebVersionSymbol v => SomeCutDb (CutDbT cas v)

someCutDbVal :: ChainwebVersion -> CutDb cas -> SomeCutDb cas
someCutDbVal (FromSing (SChainwebVersion :: Sing v)) db = SomeCutDb $ CutDbT @_ @v db<|MERGE_RESOLUTION|>--- conflicted
+++ resolved
@@ -64,7 +64,6 @@
 
 import Control.Applicative
 import Control.Concurrent.Async
-import Control.Concurrent.STM.TMVar
 import Control.Concurrent.STM.TVar
 import Control.Exception
 import Control.Lens hiding ((:>))
@@ -289,22 +288,13 @@
     -> TVar Cut
     -> TVar (Maybe BlockHeight)
     -> IO ()
-<<<<<<< HEAD
 processCuts logFun headerStore payloadStore queue cutVar networkHeight = queueToStream
-    & S.chain (\_ -> logFun @T.Text Info "start processing new cut")
+    & S.chain (\c -> loggc Info c $ "start processing")
     & S.filterM (fmap not . isVeryOld)
     & S.filterM (fmap not . isOld)
     & S.filterM (fmap not . isCurrent)
     & S.chain updateNetworkHeight
-    & S.chain (\_ -> logFun @T.Text Info "fetch all prerequesites for cut")
-=======
-processCuts logFun headerStore payloadStore queue cutVar = queueToStream
-    & S.chain (\c -> loggc Info c $ "start processing")
-    & S.filterM (fmap not . isVeryOld)
-    & S.filterM (fmap not . isOld)
-    & S.filterM (fmap not . isCurrent)
     & S.chain (\c -> loggc Info c $ "fetch all prerequesites")
->>>>>>> 5c52d0bf
     & S.mapM (cutHashesToBlockHeaderMap headerStore payloadStore)
     & S.chain (either
         (\c -> loggc Warn c "failed to get prerequesites for some blocks")
@@ -322,16 +312,14 @@
         )
     & S.effects
   where
-<<<<<<< HEAD
     -- | Broadcast the newest estimated `BlockHeight` of the network to other
     -- components of this node.
     --
     updateNetworkHeight :: CutHashes -> IO ()
     updateNetworkHeight = atomically . writeTVar networkHeight . Just .  _cutHashesHeight
-=======
+
     loggc :: HasCutId c => LogLevel -> c -> T.Text -> IO ()
     loggc l c msg = logFun @T.Text l $  "cut " <> cutIdToTextShort (_cutId c) <> ": " <> msg
->>>>>>> 5c52d0bf
 
     graph = _chainGraph headerStore
 
@@ -347,37 +335,22 @@
     isVeryOld :: CutHashes -> IO Bool
     isVeryOld x = do
         h <- _cutHeight <$> readTVarIO cutVar
-<<<<<<< HEAD
         let !r = int (_cutHashesHeight x) <= (int h - threshold)
-        when r $ logFun @T.Text Debug "skip very old cut"
-=======
-        let r = int (_cutHashesHeight x) <= (int h - threshold)
         when r $ loggc Info x "skip very old cut"
->>>>>>> 5c52d0bf
         return r
 
     isOld :: CutHashes -> IO Bool
     isOld x = do
         curHashes <- cutToCutHashes Nothing <$> readTVarIO cutVar
-<<<<<<< HEAD
         let !r = all (>= (0 :: Int)) $ (HM.unionWith (-) `on` (fmap (int . fst) . _cutHashes)) curHashes x
-        when r $ logFun @T.Text Debug "skip old cut"
-=======
-        let r = all (>= (0 :: Int)) $ (HM.unionWith (-) `on` (fmap (int . fst) . _cutHashes)) curHashes x
         when r $ loggc Info x "skip old cut"
->>>>>>> 5c52d0bf
         return r
 
     isCurrent :: CutHashes -> IO Bool
     isCurrent x = do
         curHashes <- cutToCutHashes Nothing <$> readTVarIO cutVar
-<<<<<<< HEAD
         let !r = _cutHashes curHashes == _cutHashes x
-        when r $ logFun @T.Text Debug "skip current cut"
-=======
-        let r = _cutHashes curHashes == _cutHashes x
         when r $ loggc Info x "skip current cut"
->>>>>>> 5c52d0bf
         return r
 
 -- | Stream of most recent cuts. This stream does not generally include the full
