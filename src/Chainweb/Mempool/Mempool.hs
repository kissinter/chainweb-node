--- conflicted
+++ resolved
@@ -392,27 +392,11 @@
   -- TODO: activity timer
 }
 
-<<<<<<< HEAD
 data ValidatedTransaction t = ValidatedTransaction
     { validatedHeight :: {-# UNPACK #-} !BlockHeight
     , validatedHash :: {-# UNPACK #-} !BlockHash
     , validatedTransaction :: t
     }
-=======
-
-------------------------------------------------------------------------------
-data ValidationInfo = ValidationInfo {
-    validatedHeight :: {-# UNPACK #-} !BlockHeight
-  , validatedHash :: {-# UNPACK #-} !BlockHash
-  }
-  deriving (Show, Generic)
-  deriving anyclass (ToJSON, FromJSON, NFData) -- TODO: a handwritten instance
-
-data ValidatedTransaction t = ValidatedTransaction {
-    validatedForks :: Vector ValidationInfo
-  , validatedTransaction :: t
-  }
->>>>>>> 4d32139e
   deriving (Show, Generic)
   deriving anyclass (ToJSON, FromJSON, NFData) -- TODO: a handwritten instance
 
