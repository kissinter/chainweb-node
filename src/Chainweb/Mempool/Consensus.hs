{-# LANGUAGE FlexibleContexts #-}
module Chainweb.Mempool.Consensus
( processFork
) where

------------------------------------------------------------------------------
import Streaming.Prelude (Of)
import qualified Streaming.Prelude as S hiding (toList)

import Control.Exception
import Control.Monad
import Control.Monad.Catch

import qualified Data.Set as S
import Data.Vector (Vector)
import qualified Data.Vector as V

------------------------------------------------------------------------------
import Chainweb.BlockHeader
import Chainweb.BlockHeaderDB
import Chainweb.Mempool.Mempool
import Chainweb.Payload.PayloadStore
import Chainweb.TreeDB
import Chainweb.Utils
import Chainweb.Store.CAS hiding (casLookup)

import Data.CAS
------------------------------------------------------------------------------

processFork
    :: Ord x
    => BlockHeaderDb
    -> BlockHeader
    -> Maybe BlockHeader
    -> (BlockHeader -> IO (S.Set x))
    -> IO (V.Vector x)
processFork db newHeader (Just lastHeader) payloadLookup = do

    putStrLn $ "Process fork: newHeader = " ++ show ( _blockHash newHeader)
            ++ "lastHeader = " ++ show (_blockHash lastHeader)

    let s = branchDiff db newHeader lastHeader
    (oldBlocks, newBlocks) <- collectForkBlocks s
    oldTrans <- foldM f mempty oldBlocks
    newTrans <- foldM f mempty newBlocks

    -- before re-introducing the transactions from the losing fork (aka oldBlocks)
    -- filter out any transactions that have been included in the winning fork (aka newBlocks)
    return $ V.fromList $ S.toList $ oldTrans `S.difference` newTrans
  where
    f trans header = S.union trans <$> payloadLookup header
<<<<<<< HEAD

=======
>>>>>>> 10260aa0

-- | Collect the blocks on the old and new branches of a fork.  The old blocks are in the first
--   element of the tuple and the new blocks are in the second.
collectForkBlocks
    :: S.Stream (Of (DiffItem BlockHeader)) IO ()
    -> IO (Vector BlockHeader, Vector BlockHeader)
collectForkBlocks theStream =
    go theStream (V.empty, V.empty)
  where
    go stream (oldBlocks, newBlocks) = do
        nxt <- S.next stream
        case nxt of
            Left _ -> return (oldBlocks, newBlocks) -- common branch point of the forks
            Right (LeftD blk, strm) -> go strm (V.cons blk oldBlocks, newBlocks)
            Right (RightD blk, strm) -> go strm (oldBlocks, V.cons blk newBlocks)
            Right (BothD lBlk rBlk, strm) -> go strm ( V.cons lBlk oldBlocks,
                                                       V.cons rBlk newBlocks )

<<<<<<< HEAD
-- blockToTxs :: (PayloadDb cas) -> BlockHeader -> IO (Vector TransactionHash)
-- blockToTxs payloadStore header = do
--     case casLookup payloadStore (_blockHash header) of
--         Just txs -> return txs
--         Nothing  -> return V.empty

blockToTxs :: (PayloadDb cas) -> BlockHeader -> IO (Vector TransactionHash)
blockToTxs payloadStore header = do



payloadLookup :: BlockHeader -> IO (S.Set x)
payloadLookup h =
  payloadLookup'


payloadLookup' :: BPayloadDb cas -> lockHeader -> IO (S.Set x)
payloadLookup' h =
    case payloadStore of
        Nothing -> return mempty
        Just s ->
            S.fromList . S.toList . fmap fst . _payloadWithOutputsTransactions
            <$> casLookup s h




=======
>>>>>>> 10260aa0
newtype MempoolException = MempoolConsensusException String

instance Show MempoolException where
    show (MempoolConsensusException s) = "Error with mempool's consensus processing: " ++ s

instance Exception MempoolException<|MERGE_RESOLUTION|>--- conflicted
+++ resolved
@@ -49,10 +49,6 @@
     return $ V.fromList $ S.toList $ oldTrans `S.difference` newTrans
   where
     f trans header = S.union trans <$> payloadLookup header
-<<<<<<< HEAD
-
-=======
->>>>>>> 10260aa0
 
 -- | Collect the blocks on the old and new branches of a fork.  The old blocks are in the first
 --   element of the tuple and the new blocks are in the second.
@@ -71,36 +67,6 @@
             Right (BothD lBlk rBlk, strm) -> go strm ( V.cons lBlk oldBlocks,
                                                        V.cons rBlk newBlocks )
 
-<<<<<<< HEAD
--- blockToTxs :: (PayloadDb cas) -> BlockHeader -> IO (Vector TransactionHash)
--- blockToTxs payloadStore header = do
---     case casLookup payloadStore (_blockHash header) of
---         Just txs -> return txs
---         Nothing  -> return V.empty
-
-blockToTxs :: (PayloadDb cas) -> BlockHeader -> IO (Vector TransactionHash)
-blockToTxs payloadStore header = do
-
-
-
-payloadLookup :: BlockHeader -> IO (S.Set x)
-payloadLookup h =
-  payloadLookup'
-
-
-payloadLookup' :: BPayloadDb cas -> lockHeader -> IO (S.Set x)
-payloadLookup' h =
-    case payloadStore of
-        Nothing -> return mempty
-        Just s ->
-            S.fromList . S.toList . fmap fst . _payloadWithOutputsTransactions
-            <$> casLookup s h
-
-
-
-
-=======
->>>>>>> 10260aa0
 newtype MempoolException = MempoolConsensusException String
 
 instance Show MempoolException where
