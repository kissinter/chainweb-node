{-# LANGUAGE MultiWayIf #-}
{-# LANGUAGE OverloadedStrings #-}
{-# LANGUAGE ScopedTypeVariables #-}
{-# LANGUAGE TypeOperators #-}

-- |
-- Module: Chainweb.Test.RemotePactTest
-- Copyright: Copyright © 2019 Kadena LLC.
-- License: See LICENSE file
-- Maintainer: Mark Nichols <mark@kadena.io>
-- Stability: experimental
--
-- Unit test for Pact execution via the Http Pact interface (/send, etc.)(inprocess) API  in Chainweb
module Chainweb.Test.Pact.RemotePactTest where

import Control.Concurrent hiding (readMVar, putMVar)
import Control.Concurrent.Async
import Control.Concurrent.MVar.Strict
import Control.Exception
import Control.Lens
import Control.Monad

import qualified Data.Aeson as A
import Data.ByteString (ByteString)
import qualified Data.ByteString as BS
import Data.Either
import qualified Data.HashMap.Strict as HM
import Data.Foldable (toList)
import Data.Int
import Data.IORef
import Data.Maybe
import Data.Proxy
import Data.Streaming.Network (HostPreference)
import Data.String.Conv (toS)
import Data.Text (Text)
import Data.Text.Encoding (encodeUtf8)
import Data.Vector (Vector)
import qualified Data.Vector as V

import Network.HTTP.Client.TLS as HTTP
import Network.Connection as HTTP

import Numeric.Natural

import Prelude hiding (lookup)

import Servant.API
import Servant.Client

import System.FilePath
import System.IO.Extra
import System.LogLevel
import System.Time.Extra

import Test.Tasty.HUnit
import Test.Tasty
import Test.Tasty.Golden


import Chainweb.Test.Pact.Utils
import Pact.Types.API
import Pact.Types.Command
import Pact.Types.Util

-- internal modules

import Chainweb.ChainId
import Chainweb.Chainweb
import Chainweb.Chainweb.PeerResources
import Chainweb.Graph
import Chainweb.HostAddress
import Chainweb.Logger
import Chainweb.Mempool.Mempool
import Chainweb.Mempool.RestAPI.Client
import Chainweb.Miner.Config
import Chainweb.NodeId
import Chainweb.Pact.RestAPI
import Chainweb.Test.P2P.Peer.BootstrapConfig
<<<<<<< HEAD
=======
import Chainweb.Test.Pact.Utils
import Chainweb.Test.Utils (testRocksDb)
>>>>>>> 026dbf42
import Chainweb.Utils
import Chainweb.Version

import Data.CAS.RocksDB

import P2P.Node.Configuration
import P2P.Peer

nNodes :: Natural
nNodes = 1

version :: ChainwebVersion
version = TestWithTime petersonChainGraph

cid :: HasCallStack => ChainId
cid = head . toList $ chainIds version

tests :: RocksDb -> IO TestTree
tests rdb = do
    peerInfoVar <- newEmptyMVar
    theAsync <- async $ runTestNodes rdb Warn version nNodes peerInfoVar
    link theAsync
    newPeerInfo <- readMVar peerInfoVar
    let thePort = _hostAddressPort (_peerAddr newPeerInfo)

    let cmds = apiCmds version cid
    let cwBaseUrl = getCwBaseUrl thePort
    cwEnv <- getClientEnv cwBaseUrl

    -------------------------------------------------------------------
     -- test: (send / poll / validated in mempool) for simple Pact command
    -------------------------------------------------------------------
    bsCmd <- bsCommandFromStr simpleCmdStr
    (tt0, rks) <- testSend cmds cwEnv bsCmd

    tt1 <- testPoll cmds cwEnv rks
<<<<<<< HEAD
    lastPar <- newIORef Nothing
    noopMp <- noopMempool
    let tConfig = mempoolTxConfig noopMp
    let mPool = toMempool version cid tConfig 10000 lastPar cwEnv :: MempoolBackend ChainwebTransaction
    tt2 <- testMPValidated mPool rks

    -------------------------------------------------------------------
    -- test: send series of commands causing a fork
    -------------------------------------------------------------------
    fork0Cmd <- bsCommandFromFile "reintro-test.pact"
    sendNoCheck cmds cwEnv fork0Cmd
    -- TB continued

    return $ testGroup "PactRemoteTest" $ tt0 : (tt1 : [tt2])
=======
    let tConfig = mempoolTxConfig noopMempool
    let mPool = toMempool version cid tConfig 10000 cwEnv :: MempoolBackend ChainwebTransaction
    let tt2 = testCase "mempoolValidationCheck" $ testMPValidated mPool rks

    return $ testGroup "PactRemoteTest" $ [tt0, tt1,tt2]
>>>>>>> 026dbf42

testSend :: PactTestApiCmds -> ClientEnv -> ByteString -> IO (TestTree, RequestKeys)
testSend cmds env bsCmd = do
    msb <- decodeStrictOrThrow bsCmd
    case msb of
        Nothing -> assertFailure "decoding command string failed"
        Just sb -> do
            result <- sendWithRetry cmds env sb
            case result of
                Left e -> assertFailure (show e)
                Right rks ->
                    return (checkRequestKeys "command-0" rks, rks)

sendNoCheck :: PactTestApiCmds -> ClientEnv -> ByteString -> Assertion
sendNoCheck cmds env bsCmd = do
    msb <- decodeStrictOrThrow bsCmd
    case msb of
        Nothing -> assertFailure "decoding command string failed"
        Just sb -> do
            result <- sendWithRetry cmds env sb
            if isRight result
              then return ()
              else assertFailure (show result)

testPoll :: PactTestApiCmds -> ClientEnv -> RequestKeys -> IO TestTree
testPoll cmds env rks = do
    response <- pollWithRetry cmds env rks
    case response of
        Left e -> assertFailure (show e)
        Right rsp -> return $ checkResponse "command-0" rks rsp

testMPValidated
    :: MempoolBackend ChainwebTransaction
    -> RequestKeys
    -> Assertion
testMPValidated mPool rks = do
    let txHashes = V.fromList $ TransactionHash . unHash . unRequestKey <$> _rkRequestKeys rks
    b <- go maxMempoolRetries mPool txHashes
    assertBool "At least one transaction was not validated" b
  where
    go :: Int -> MempoolBackend ChainwebTransaction -> Vector TransactionHash ->  IO Bool
    go 0 _ _ = return False
    go retries mp hashes = do
        results <- mempoolLookup mp hashes
        if checkValidated results then return True
        else do
            sleep 1
            go (retries - 1) mp hashes

maxMempoolRetries :: Int
maxMempoolRetries = 30

checkValidated :: Vector (LookupResult ChainwebTransaction) -> Bool
checkValidated results =
    not (null results) && V.all f results
  where
    f (Validated _) = True
    f Confirmed     = True
    f _             = False

getClientEnv :: BaseUrl -> IO ClientEnv
getClientEnv url = do
    let mgrSettings = HTTP.mkManagerSettings (HTTP.TLSSettingsSimple True False False) Nothing
    mgr <- HTTP.newTlsManagerWith mgrSettings
    return $ mkClientEnv mgr url

maxSendRetries :: Int
maxSendRetries = 30

-- | To allow time for node to startup, retry a number of times
sendWithRetry :: PactTestApiCmds -> ClientEnv -> SubmitBatch -> IO (Either ServantError RequestKeys)
sendWithRetry cmds env sb = go maxSendRetries
  where
    go retries =  do
        result <- runClientM (sendApiCmd cmds sb) env
        case result of
            Left _ ->
                if retries == 0 then do
                    putStrLn $ "send failing after " ++ show maxSendRetries ++ " retries"
                    return result
                else do
                    sleep 1
                    go (retries - 1)
            Right _ -> do
                putStrLn $ "send succeeded after " ++ show (maxSendRetries - retries) ++ " retries"
                return result

maxPollRetries :: Int
maxPollRetries = 30

-- | To allow time for node to startup, retry a number of times
pollWithRetry :: PactTestApiCmds -> ClientEnv -> RequestKeys -> IO (Either ServantError PollResponses)
pollWithRetry cmds env rks = do
  sleep 3
  go maxPollRetries
    where
      go retries = do
          result <- runClientM (pollApiCmd cmds (Poll (_rkRequestKeys rks))) env
          case result of
              Left _ ->
                  if retries == 0 then do
                      putStrLn $ "poll failing after " ++ show maxSendRetries ++ " retries"
                      return result
                  else do
                      sleep 1
                      go (retries - 1)
              Right _ -> do
                  putStrLn $ "poll succeeded after " ++ show (maxSendRetries - retries) ++ " retries"
                  return result

checkRequestKeys :: FilePath -> RequestKeys -> TestTree
checkRequestKeys filePrefix rks =
    goldenVsString (takeBaseName fp) (testPactFilesDir ++ fp) bsRks
  where
    fp = filePrefix ++ "-expected-rks.txt"
    bsRks = return $! foldMap (toS . show ) (_rkRequestKeys rks)

checkResponse :: FilePath -> RequestKeys -> PollResponses -> TestTree
checkResponse filePrefix rks (PollResponses theMap) =
    goldenVsString (takeBaseName fp) (testPactFilesDir ++ fp) bsResponse
  where
    fp = filePrefix ++ "-expected-resp.txt"
    mays = map (`HM.lookup` theMap) (_rkRequestKeys rks)
    values = _arResult <$> catMaybes mays
    bsResponse = return $! toS $! foldMap A.encode values


getCwBaseUrl :: Port -> BaseUrl
getCwBaseUrl thePort = BaseUrl
    { baseUrlScheme = Https
    , baseUrlHost = "127.0.0.1"
    , baseUrlPort = fromIntegral thePort
    , baseUrlPath = "" }

bsCommandFromStr :: String -> IO ByteString
bsCommandFromStr s = do
    testKeys <- testKeyPairs
    simpleBSCommand <- mkPactTransactionBS A.Null s testKeys "2019-04-23 20:23:13.964175 UTC"
    BS.putStrLn simpleBSCommand
    return simpleBSCommand

bsCommandFromFile :: String -> IO ByteString
bsCommandFromFile fName = do
    s <- readFile' $ testPactFilesDir ++ fName
    return $ toS $ (unwords . lines) s -- convert newlines to spaces

simpleCmdStr :: String
simpleCmdStr = "(+ 1 2)"

type PactClientApi
       = (SubmitBatch -> ClientM RequestKeys)
    :<|> ((Poll -> ClientM PollResponses)
    :<|> ((ListenerRequest -> ClientM ApiResult)
    :<|> (Command Text -> ClientM (CommandSuccess A.Value))))

generatePactApi :: ChainwebVersion -> ChainId -> PactClientApi
generatePactApi cwVersion chainid =
     case someChainwebVersionVal cwVersion of
        SomeChainwebVersionT (_ :: Proxy cv) ->
          case someChainIdVal chainid of
            SomeChainIdT (_ :: Proxy cid) -> client (Proxy :: Proxy (PactApi cv cid))

apiCmds :: ChainwebVersion -> ChainId -> PactTestApiCmds
apiCmds cwVersion theChainId =
    let sendCmd :<|> pollCmd :<|> _ :<|> _ = generatePactApi cwVersion theChainId
    in PactTestApiCmds sendCmd pollCmd

data PactTestApiCmds = PactTestApiCmds
    { sendApiCmd :: SubmitBatch -> ClientM RequestKeys
    , pollApiCmd :: Poll -> ClientM PollResponses }

----------------------------------------------------------------------------------------------------
-- test node(s), config, etc. for this test
----------------------------------------------------------------------------------------------------
runTestNodes
    :: RocksDb
    -> LogLevel
    -> ChainwebVersion
    -> Natural
    -> MVar PeerInfo
    -> IO ()
runTestNodes rdb loglevel v n portMVar =
    forConcurrently_ [0 .. int n - 1] $ \i -> do
        threadDelay (1000 * int i)
        let baseConf = config v n (NodeId i)
        conf <- if
            | i == 0 ->
                return $ bootstrapConfig baseConf
            | otherwise ->
                setBootstrapPeerInfo <$> readMVar portMVar <*> pure baseConf
        node rdb loglevel portMVar conf

node :: RocksDb -> LogLevel -> MVar PeerInfo -> ChainwebConfiguration -> IO ()
node rdb loglevel peerInfoVar conf = do
    rocksDb <- testRocksDb ("remotePactTest-" <> encodeUtf8 (toText nid)) rdb
    withChainweb conf logger rocksDb $ \cw -> do

        -- If this is the bootstrap node we extract the port number and publish via an MVar.
        when (nid == NodeId 0) $ do
            let bootStrapInfo = view (chainwebPeer . peerResPeer . peerInfo) cw
            putMVar peerInfoVar bootStrapInfo

        runChainweb cw `finally` do
            logFunctionText logger Info "write sample data"
            logFunctionText logger Info "shutdown node"
        return ()
  where
    nid = _configNodeId conf
    logger :: GenericLogger
    logger = addLabel ("node", toText nid) $ genericLogger loglevel print

host :: Hostname
host = unsafeHostnameFromText "::1"

interface :: HostPreference
interface = "::1"

config
    :: ChainwebVersion
    -> Natural
    -> NodeId
    -> ChainwebConfiguration
config v n nid = defaultChainwebConfiguration v
    & set configNodeId nid
    & set (configP2p . p2pConfigPeer . peerConfigHost) host
    & set (configP2p . p2pConfigPeer . peerConfigInterface) interface
    & set (configP2p . p2pConfigKnownPeers) mempty
    & set (configP2p . p2pConfigIgnoreBootstrapNodes) True
    & set (configP2p . p2pConfigMaxPeerCount) (n * 2)
    & set (configP2p . p2pConfigMaxSessionCount) 4
    & set (configP2p . p2pConfigSessionTimeout) 60
    & set (configMiner . enableConfigConfig . configTestMiners) (MinerCount n)
    & set (configTransactionIndex . enableConfigEnabled) True

bootstrapConfig :: ChainwebConfiguration -> ChainwebConfiguration
bootstrapConfig conf = conf
    & set (configP2p . p2pConfigPeer) peerConfig
    & set (configP2p . p2pConfigKnownPeers) []
  where
    peerConfig = head (bootstrapPeerConfig $ _configChainwebVersion conf)
        & set peerConfigPort 0
        & set peerConfigHost host

setBootstrapPeerInfo :: PeerInfo -> ChainwebConfiguration -> ChainwebConfiguration
setBootstrapPeerInfo =
    over (configP2p . p2pConfigKnownPeers) . (:)

-- for Stuart:
runGhci :: IO ()
runGhci = withTempRocksDb "ghci.RemotePactTests" $ \rdb -> tests rdb >>= defaultMain<|MERGE_RESOLUTION|>--- conflicted
+++ resolved
@@ -76,11 +76,8 @@
 import Chainweb.NodeId
 import Chainweb.Pact.RestAPI
 import Chainweb.Test.P2P.Peer.BootstrapConfig
-<<<<<<< HEAD
-=======
 import Chainweb.Test.Pact.Utils
 import Chainweb.Test.Utils (testRocksDb)
->>>>>>> 026dbf42
 import Chainweb.Utils
 import Chainweb.Version
 
@@ -117,12 +114,11 @@
     (tt0, rks) <- testSend cmds cwEnv bsCmd
 
     tt1 <- testPoll cmds cwEnv rks
-<<<<<<< HEAD
     lastPar <- newIORef Nothing
     noopMp <- noopMempool
     let tConfig = mempoolTxConfig noopMp
     let mPool = toMempool version cid tConfig 10000 lastPar cwEnv :: MempoolBackend ChainwebTransaction
-    tt2 <- testMPValidated mPool rks
+    let tt2 = testCase "mempoolValidationCheck" $ testMPValidated mPool rks
 
     -------------------------------------------------------------------
     -- test: send series of commands causing a fork
@@ -131,14 +127,7 @@
     sendNoCheck cmds cwEnv fork0Cmd
     -- TB continued
 
-    return $ testGroup "PactRemoteTest" $ tt0 : (tt1 : [tt2])
-=======
-    let tConfig = mempoolTxConfig noopMempool
-    let mPool = toMempool version cid tConfig 10000 cwEnv :: MempoolBackend ChainwebTransaction
-    let tt2 = testCase "mempoolValidationCheck" $ testMPValidated mPool rks
-
     return $ testGroup "PactRemoteTest" $ [tt0, tt1,tt2]
->>>>>>> 026dbf42
 
 testSend :: PactTestApiCmds -> ClientEnv -> ByteString -> IO (TestTree, RequestKeys)
 testSend cmds env bsCmd = do
